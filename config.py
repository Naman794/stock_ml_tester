--- conflicted
+++ resolved
@@ -1,4 +1,3 @@
-<<<<<<< HEAD
 # config.py
 import os
 from dotenv import load_dotenv
@@ -12,8 +11,4 @@
 if API_KEY is None:
     print("Warning: API_KEY not found in environment variables. Please check your .env file.")
 if API_BASE is None:
-    print("Warning: API_BASE not found in environment variables. Please check your .env file.")
-=======
-API_BASE = "llllllllllI"
-API_KEY = "sYYYYYYYYYYY"
->>>>>>> f46d8321
+    print("Warning: API_BASE not found in environment variables. Please check your .env file.")